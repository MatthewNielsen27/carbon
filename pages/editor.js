// Theirs
import React from 'react'
import HTML5Backend from 'react-dnd-html5-backend'
import { DragDropContext } from 'react-dnd'
import domtoimage from 'dom-to-image'
import ReadFileDropContainer, { DATA_URL, TEXT } from 'dropperx'

// Ours
import Page from '../components/Page'
import Button from '../components/Button'
import Dropdown from '../components/Dropdown'
import BackgroundSelect from '../components/BackgroundSelect'
import Settings from '../components/Settings'
import Toolbar from '../components/Toolbar'
import Overlay from '../components/Overlay'
import Carbon from '../components/Carbon'
import ArrowDown from '../components/svg/Arrowdown'
import api from '../lib/api'
import {
  THEMES,
  THEMES_HASH,
  LANGUAGES,
  LANGUAGE_MIME_HASH,
  LANGUAGE_MODE_HASH,
  LANGUAGE_NAME_HASH,
  DEFAULT_LANGUAGE,
  DEFAULT_THEME,
  DEFAULT_EXPORT_SIZE,
  COLORS,
  EXPORT_SIZES,
  EXPORT_SIZES_HASH,
  DEFAULT_CODE,
  DEFAULT_BG_COLOR,
  DEFAULT_SETTINGS
} from '../lib/constants'
import { getQueryStringState, updateQueryString } from '../lib/routing'
import { getState, saveState } from '../lib/util'

const removeQueryString = str => {
  const qI = str.indexOf('?')
  return (qI >= 0 ? str.substr(0, qI) : str)
    .replace(/</g, '&lt;')
    .replace(/>/g, '&gt;')
    .replace(/\//g, '&#x2F;')
}

class Editor extends React.Component {
  static async getInitialProps({ asPath, query }) {
    const path = removeQueryString(asPath.split('/').pop())
    const queryParams = getQueryStringState(query)
    const initialState = Object.keys(queryParams).length ? queryParams : null
    try {
      // TODO fix this hack
      if (path.length >= 19 && path.indexOf('.') === -1) {
        const content = await api.getGist(path)
        return { content, initialState }
      }
    } catch (e) {
      console.log(e)
    }
    return { initialState }
  }

  constructor(props) {
    super(props)
    this.state = Object.assign(
      {
        ...DEFAULT_SETTINGS,
        uploading: false,
        code: props.content,
        saveAs: 'png',
        _initialState: this.props.initialState
      },
      this.props.initialState
    )

    this.save = this.save.bind(this)
    this.upload = this.upload.bind(this)
    this.updateCode = this.updateCode.bind(this)
    this.updateTitleBar = this.updateTitleBar.bind(this)
    this.updateAspectRatio = this.updateAspectRatio.bind(this)
    this.resetDefaultSettings = this.resetDefaultSettings.bind(this)
  }

  componentDidMount() {
    // Load from localStorage instead of query params
    if (!this.state._initialState) {
      const state = getState(localStorage)
      if (state) {
        this.setState(state)
      }
    }
  }

  componentDidUpdate() {
    updateQueryString(this.state)
    const s = { ...this.state }
    delete s.code
    delete s.backgroundImage
    delete s.backgroundImageSelection
    saveState(localStorage, s)
  }

  getCarbonImage({ format } = { format: 'png' }) {
    const node = document.getElementById('export-container')

    const exportSize = (EXPORT_SIZES_HASH[this.state.exportSize] || DEFAULT_EXPORT_SIZE).value
    const config = {
      style: {
        transform: `scale(${exportSize})`,
        'transform-origin': 'center',
        background: this.state.squaredImage ? this.state.backgroundColor : 'none'
      },
      filter: n => (n.className ? String(n.className).indexOf('eliminateOnRender') < 0 : true),
      width: node.offsetWidth * exportSize,
      height: this.state.squaredImage
        ? node.offsetWidth * exportSize
        : node.offsetHeight * exportSize
    }

    return format.toLowerCase() === 'svg'
      ? domtoimage.toSvg(node, config)
      : domtoimage.toPng(node, config)
  }

  updateCode(code) {
    this.setState({ code })
  }

  updateAspectRatio(aspectRatio) {
    this.setState({ aspectRatio })
  }

<<<<<<< HEAD
  updateTitleBar(titleBar) {
    this.setState({ titleBar })
  }

  save() {
    this.getCarbonImage().then(dataUrl => {
=======
  save({ format } = { format: 'png' }) {
    this.getCarbonImage({ format }).then(dataUrl => {
>>>>>>> 4e15b660
      const link = document.createElement('a')
      link.download = 'carbon.' + format
      link.href = dataUrl
      document.body.appendChild(link)
      link.click()
      link.remove()
    })
  }

  resetDefaultSettings() {
    this.setState(DEFAULT_SETTINGS)
    localStorage.clear()
  }

  upload() {
    this.setState({ uploading: true })
    this.getCarbonImage({ format: 'png' })
      .then(api.tweet)
      .then(() => this.setState({ uploading: false }))
      .catch(err => {
        console.error(err)
        this.setState({ uploading: false })
      })
  }

  isImage(file) {
    return file.type.split('/')[0] === 'image'
  }

  render() {
    return (
      <Page enableHeroText>
        <div id="editor">
          <Toolbar>
            <Dropdown
              selected={THEMES_HASH[this.state.theme] || DEFAULT_THEME}
              list={THEMES}
              onChange={theme => this.setState({ theme: theme.id })}
            />
            <Dropdown
              selected={
                LANGUAGE_NAME_HASH[this.state.language] ||
                LANGUAGE_MIME_HASH[this.state.language] ||
                LANGUAGE_MODE_HASH[this.state.language]
              }
              list={LANGUAGES}
              onChange={language => this.setState({ language: language.mime || language.mode })}
            />
            <BackgroundSelect onChange={changes => this.setState(changes)} config={this.state} />
            <Settings
              onChange={(key, value) => this.setState({ [key]: value })}
              enabled={this.state}
              resetDefaultSettings={this.resetDefaultSettings}
            />
            <div className="buttons">
              <Button
                className="tweetButton"
                onClick={this.upload}
                title={this.state.uploading ? 'Loading...' : 'Tweet Image'}
                color="#57b5f9"
                style={{ marginRight: '8px' }}
              />
              <Button
                onClick={e => this.save({ format: this.state.saveAs })}
                title="Save Image"
                color="#c198fb"
                style={{ marginRight: '8px' }}
              />
              <Dropdown
                selected={{ id: this.state.saveAs, name: `(${this.state.saveAs.toUpperCase()})` }}
                list={['png', 'svg'].map(id => ({ id, name: id.toUpperCase() }))}
                onChange={saveAs => this.setState({ saveAs: saveAs.id })}
              />
            </div>
          </Toolbar>

          <ReadFileDropContainer
            readAs={file => {
              if (this.isImage(file)) {
                return DATA_URL
              }
              return TEXT
            }}
            onDrop={([file]) => {
              if (this.isImage(file)) {
                this.setState({
                  backgroundImage: file.content,
                  backgroundImageSelection: null,
                  backgroundMode: 'image'
                })
              } else {
                this.setState({ code: file.content, language: 'auto' })
              }
            }}
          >
            {({ isOver, canDrop }) => (
              <Overlay
                isOver={isOver || canDrop}
                title={`Drop your file here to import ${isOver ? '✋' : '✊'}`}
              >
                <Carbon
                  config={this.state}
                  updateCode={code => this.updateCode(code)}
                  onAspectRatioChange={this.updateAspectRatio}
                  updateTitleBar={this.updateTitleBar}
                >
                  {this.state.code || DEFAULT_CODE}
                </Carbon>
              </Overlay>
            )}
          </ReadFileDropContainer>
        </div>
        <style jsx>{`
          #editor {
            background: ${COLORS.BLACK};
            border: 3px solid ${COLORS.SECONDARY};
            border-radius: 8px;
            padding: 16px;
          }

          .buttons {
            display: flex;
            margin-left: auto;
          }
        `}</style>
      </Page>
    )
  }
}

export default DragDropContext(HTML5Backend)(Editor)<|MERGE_RESOLUTION|>--- conflicted
+++ resolved
@@ -131,17 +131,12 @@
     this.setState({ aspectRatio })
   }
 
-<<<<<<< HEAD
   updateTitleBar(titleBar) {
     this.setState({ titleBar })
   }
 
-  save() {
-    this.getCarbonImage().then(dataUrl => {
-=======
   save({ format } = { format: 'png' }) {
     this.getCarbonImage({ format }).then(dataUrl => {
->>>>>>> 4e15b660
       const link = document.createElement('a')
       link.download = 'carbon.' + format
       link.href = dataUrl
