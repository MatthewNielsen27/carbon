// Theirs
import React from 'react'
import HTML5Backend from 'react-dnd-html5-backend'
import { DragDropContext } from 'react-dnd'
import domtoimage from 'dom-to-image'
import ReadFileDropContainer, { DATA_URL, TEXT } from 'dropperx'

// Ours
import Page from '../components/Page'
import Button from '../components/Button'
import Dropdown from '../components/Dropdown'
import BackgroundSelect from '../components/BackgroundSelect'
import Settings from '../components/Settings'
import Toolbar from '../components/Toolbar'
import Overlay from '../components/Overlay'
import Carbon from '../components/Carbon'
import ArrowDown from '../components/svg/Arrowdown'
import api from '../lib/api'
import {
  THEMES,
  THEMES_HASH,
  LANGUAGES,
  LANGUAGE_MIME_HASH,
  LANGUAGE_MODE_HASH,
  LANGUAGE_NAME_HASH,
  DEFAULT_LANGUAGE,
  DEFAULT_THEME,
  DEFAULT_EXPORT_SIZE,
  COLORS,
  EXPORT_SIZES,
  EXPORT_SIZES_HASH,
  DEFAULT_CODE,
  DEFAULT_BG_COLOR,
  DEFAULT_SETTINGS
} from '../lib/constants'
import { getQueryStringState, updateQueryString } from '../lib/routing'
import { getState, saveState } from '../lib/util'

const removeQueryString = str => {
  const qI = str.indexOf('?')
  return (qI >= 0 ? str.substr(0, qI) : str)
    .replace(/</g, '&lt;')
    .replace(/>/g, '&gt;')
    .replace(/\//g, '&#x2F;')
}

class Editor extends React.Component {
  static async getInitialProps({ asPath, query }) {
    const path = removeQueryString(asPath.split('/').pop())
    const queryParams = getQueryStringState(query)
    const initialState = Object.keys(queryParams).length ? queryParams : null
    try {
      // TODO fix this hack
      if (path.length >= 19 && path.indexOf('.') === -1) {
        const content = await api.getGist(path)
        return { content, initialState }
      }
    } catch (e) {
      console.log(e)
    }
    return { initialState }
  }

  constructor(props) {
    super(props)
    this.state = Object.assign(
      {
        ...DEFAULT_SETTINGS,
        uploading: false,
        code: props.content,
        saveAs: 'png',
        _initialState: this.props.initialState
      },
      this.props.initialState
    )

    this.save = this.save.bind(this)
    this.upload = this.upload.bind(this)
    this.updateCode = this.updateCode.bind(this)
    this.updateTitleBar = this.updateTitleBar.bind(this)
    this.updateAspectRatio = this.updateAspectRatio.bind(this)
    this.resetDefaultSettings = this.resetDefaultSettings.bind(this)
  }

  componentDidMount() {
    // Load from localStorage instead of query params
    if (!this.state._initialState) {
      const state = getState(localStorage)
      if (state) {
        this.setState(state)
      }
    }
  }

  componentDidUpdate() {
    updateQueryString(this.state)
    const s = { ...this.state }
    delete s.code
    delete s.backgroundImage
    delete s.backgroundImageSelection
    saveState(localStorage, s)
  }

  getCarbonImage({ format } = { format: 'png' }) {
    const node = document.getElementById('export-container')

    const exportSize = (EXPORT_SIZES_HASH[this.state.exportSize] || DEFAULT_EXPORT_SIZE).value
    const config = {
      style: {
        transform: `scale(${exportSize})`,
        'transform-origin': 'center',
        background: this.state.squaredImage ? this.state.backgroundColor : 'none'
      },
      filter: n => (n.className ? String(n.className).indexOf('eliminateOnRender') < 0 : true),
      width: node.offsetWidth * exportSize,
      height: this.state.squaredImage
        ? node.offsetWidth * exportSize
        : node.offsetHeight * exportSize
    }

    return format.toLowerCase() === 'svg'
      ? domtoimage.toSvg(node, config)
      : domtoimage.toPng(node, config)
  }

  updateCode(code) {
    this.setState({ code })
  }

  updateAspectRatio(aspectRatio) {
    this.setState({ aspectRatio })
  }

  updateTitleBar(titleBar) {
    this.setState({ titleBar })
  }

  save({ format } = { format: 'png' }) {
    this.getCarbonImage({ format }).then(dataUrl => {
      const link = document.createElement('a')
<<<<<<< HEAD
      link.download = 'carbon.' + format
=======
      link.download = `carbon.${format}`
>>>>>>> 4d9793f3
      link.href = dataUrl
      document.body.appendChild(link)
      link.click()
      link.remove()
    })
  }

  resetDefaultSettings() {
    this.setState(DEFAULT_SETTINGS)
    localStorage.clear()
  }

  upload() {
    this.setState({ uploading: true })
    this.getCarbonImage({ format: 'png' })
      .then(api.tweet)
      .then(() => this.setState({ uploading: false }))
      .catch(err => {
        console.error(err)
        this.setState({ uploading: false })
      })
  }

  isImage(file) {
    return file.type.split('/')[0] === 'image'
  }

  render() {
    return (
      <Page enableHeroText>
        <div id="editor">
          <Toolbar>
            <Dropdown
              selected={THEMES_HASH[this.state.theme] || DEFAULT_THEME}
              list={THEMES}
              onChange={theme => this.setState({ theme: theme.id })}
            />
            <Dropdown
              selected={
                LANGUAGE_NAME_HASH[this.state.language] ||
                LANGUAGE_MIME_HASH[this.state.language] ||
                LANGUAGE_MODE_HASH[this.state.language]
              }
              list={LANGUAGES}
              onChange={language => this.setState({ language: language.mime || language.mode })}
            />
            <BackgroundSelect onChange={changes => this.setState(changes)} config={this.state} />
            <Settings
              onChange={(key, value) => this.setState({ [key]: value })}
              enabled={this.state}
              resetDefaultSettings={this.resetDefaultSettings}
            />
            <div className="buttons">
              <Button
                className="tweetButton"
                onClick={this.upload}
                title={this.state.uploading ? 'Loading...' : 'Tweet Image'}
                color="#57b5f9"
                style={{ marginRight: '8px' }}
              />
<<<<<<< HEAD
              <Button
                onClick={e => this.save({ format: this.state.saveAs })}
                title="Save Image"
                color="#c198fb"
                style={{ marginRight: '8px' }}
              />
              <Dropdown
                selected={{ id: this.state.saveAs, name: `(${this.state.saveAs.toUpperCase()})` }}
                list={['png', 'svg'].map(id => ({ id, name: id.toUpperCase() }))}
                onChange={saveAs => this.setState({ saveAs: saveAs.id })}
=======
              <Dropdown
                button
                color="#c198fb"
                selected={{ id: 'SAVE_IMAGE', name: 'Save Image' }}
                list={['png', 'svg'].map(id => ({ id, name: id.toUpperCase() }))}
                onChange={saveAs => this.save({ format: saveAs.id })}
>>>>>>> 4d9793f3
              />
            </div>
          </Toolbar>

          <ReadFileDropContainer
            readAs={file => {
              if (this.isImage(file)) {
                return DATA_URL
              }
              return TEXT
            }}
            onDrop={([file]) => {
              if (this.isImage(file)) {
                this.setState({
                  backgroundImage: file.content,
                  backgroundImageSelection: null,
                  backgroundMode: 'image'
                })
              } else {
                this.setState({ code: file.content, language: 'auto' })
              }
            }}
          >
            {({ isOver, canDrop }) => (
              <Overlay
                isOver={isOver || canDrop}
                title={`Drop your file here to import ${isOver ? '✋' : '✊'}`}
              >
                <Carbon
                  config={this.state}
                  updateCode={code => this.updateCode(code)}
                  onAspectRatioChange={this.updateAspectRatio}
                  updateTitleBar={this.updateTitleBar}
                >
                  {this.state.code || DEFAULT_CODE}
                </Carbon>
              </Overlay>
            )}
          </ReadFileDropContainer>
        </div>
        <style jsx>{`
          #editor {
            background: ${COLORS.BLACK};
            border: 3px solid ${COLORS.SECONDARY};
            border-radius: 8px;
            padding: 16px;
          }

          .buttons {
            display: flex;
            margin-left: auto;
          }
        `}</style>
      </Page>
    )
  }
}

export default DragDropContext(HTML5Backend)(Editor)<|MERGE_RESOLUTION|>--- conflicted
+++ resolved
@@ -68,7 +68,6 @@
         ...DEFAULT_SETTINGS,
         uploading: false,
         code: props.content,
-        saveAs: 'png',
         _initialState: this.props.initialState
       },
       this.props.initialState
@@ -138,11 +137,7 @@
   save({ format } = { format: 'png' }) {
     this.getCarbonImage({ format }).then(dataUrl => {
       const link = document.createElement('a')
-<<<<<<< HEAD
-      link.download = 'carbon.' + format
-=======
       link.download = `carbon.${format}`
->>>>>>> 4d9793f3
       link.href = dataUrl
       document.body.appendChild(link)
       link.click()
@@ -203,25 +198,12 @@
                 color="#57b5f9"
                 style={{ marginRight: '8px' }}
               />
-<<<<<<< HEAD
-              <Button
-                onClick={e => this.save({ format: this.state.saveAs })}
-                title="Save Image"
-                color="#c198fb"
-                style={{ marginRight: '8px' }}
-              />
-              <Dropdown
-                selected={{ id: this.state.saveAs, name: `(${this.state.saveAs.toUpperCase()})` }}
-                list={['png', 'svg'].map(id => ({ id, name: id.toUpperCase() }))}
-                onChange={saveAs => this.setState({ saveAs: saveAs.id })}
-=======
               <Dropdown
                 button
                 color="#c198fb"
                 selected={{ id: 'SAVE_IMAGE', name: 'Save Image' }}
                 list={['png', 'svg'].map(id => ({ id, name: id.toUpperCase() }))}
                 onChange={saveAs => this.save({ format: saveAs.id })}
->>>>>>> 4d9793f3
               />
             </div>
           </Toolbar>
