import React from 'react'
<<<<<<< HEAD
import ArrowDown from './svg/arrowdown'
=======
import enhanceWithClickOutside from 'react-click-outside'
import ArrowDown from './arrowdown'
>>>>>>> 900bbcb7

class Dropdown extends React.Component {
  constructor(props) {
    super()
    this.state = {
      listVisible: false,
      selected: props.selected || props.list[0]
    }
    this.select = this.select.bind(this)
    this.toggle = this.toggle.bind(this)
  }

  select(item) {
    this.setState({ selected: item })
  }

  toggle() {
    this.setState({ listVisible: !this.state.listVisible })
  }

  handleClickOutside() {
    this.setState({ listVisible: false });
  }

  renderListItems() {
    return this.props.list.map((item, i) => (
      <div className={`dropdown-list-item ${this.state.selected === item ? "selected" : ""}`} key={i} onClick={this.select.bind(null, item)}>
        <span>{ item.name }</span>
        <style jsx>{`
          .dropdown-list-item {
            background: #000;
            user-select: none;
            padding: 8px 16px;
            border-bottom: 0.5px solid #333;
          }

          .selected {
            background: #506874;
            color: #fff;
          }

          .dropdown-list-item:not(.selected):hover {
            background: #131313;
          }

          .dropdown-list-item:last-of-type {
            border-bottom: none;
            border-radius: 0px 0px 3px 3px;
          }
        `}</style>
      </div>
    ))
  }

  render() {
    // find longest list value in number of characters
    const MIN_WIDTH = this.props.list.reduce((max, { name }) =>
      (name.length > max ? name.length : max), 0)

    return (
      <div className="dropdown-container" style={{ minWidth: MIN_WIDTH * 14 }} onClick={this.toggle}>
        <div className={`dropdown-display ${this.state.listVisible ? 'list-visible' : ''}`}>
          <span>{ this.state.selected.name }</span>
          <div className="arrow-down"><ArrowDown /></div>
        </div>
        <div className="dropdown-list">
          { this.renderListItems() }
        </div>
        <style jsx>{`
          .arrow-down {
            position: absolute;
            right: 16px;
          }

          .list-visible > .arrow-down {
            transform: rotate(180deg);
          }

          .list-visible {
            border-radius: 3px 3px 0px 0px !important;
          }

          .dropdown-container {
            height: 36px;
            cursor: pointer;
            color: #fff;
          }

          .dropdown-display {
            border: 0.5px solid #333;
            border-radius: 3px;
            user-select: none;
            padding: 8px 16px;
            display: flex;
            justify-content: flex-start;
            align-items: center;
            position: relative;
            z-index: 1;
            background: #000;
          }

          .dropdown-display:hover {
            background: #131313;
          }

          .list-visible + .dropdown-list {
            display: block;
          }

          .dropdown-list {
            display: none;
            margin-top: -2px;
            border: 0.5px solid #333;
            border-radius: 0px 0px 3px 3px;
            max-height: 350px;
            overflow-y: scroll;
          }
        `}</style>
      </div>
    )
  }
}

export default enhanceWithClickOutside(Dropdown)<|MERGE_RESOLUTION|>--- conflicted
+++ resolved
@@ -1,10 +1,6 @@
 import React from 'react'
-<<<<<<< HEAD
+import enhanceWithClickOutside from 'react-click-outside'
 import ArrowDown from './svg/arrowdown'
-=======
-import enhanceWithClickOutside from 'react-click-outside'
-import ArrowDown from './arrowdown'
->>>>>>> 900bbcb7
 
 class Dropdown extends React.Component {
   constructor(props) {
