{
  "projectName": "carbon",
  "projectOwner": "dawnlabs",
  "files": [
    "README.md"
  ],
  "imageSize": 100,
  "commit": false,
  "contributors": [
    {
      "login": "briandennis",
      "name": "briandennis",
      "avatar_url": "https://avatars0.githubusercontent.com/u/10078572?v=4",
      "profile": "https://github.com/briandennis",
      "contributions": [
        "code",
        "doc",
        "infra",
        "review"
      ]
    },
    {
      "login": "mfix22",
      "name": "mfix22",
      "avatar_url": "https://avatars0.githubusercontent.com/u/8397708?v=4",
      "profile": "https://github.com/mfix22",
      "contributions": [
        "question",
        "code",
        "ideas"
      ]
    },
    {
      "login": "jakedex",
      "name": "jakedex",
      "avatar_url": "https://avatars1.githubusercontent.com/u/10369094?v=4",
      "profile": "https://github.com/jakedex",
      "contributions": [
        "question",
        "code",
        "design",
        "video"
      ]
    },
    {
      "login": "andrewda",
      "name": "andrewda",
      "avatar_url": "https://avatars1.githubusercontent.com/u/10191084?v=4",
      "profile": "https://github.com/andrewda",
      "contributions": [
        "question",
        "code",
        "bug",
        "review"
      ]
    },
    {
      "login": "yeskunall",
      "name": "yeskunall",
      "avatar_url": "https://avatars2.githubusercontent.com/u/14703164?v=4",
      "profile": "https://github.com/yeskunall",
      "contributions": [
        "code",
        "doc",
        "tool",
        "bug"
      ]
    },
    {
      "login": "stoshfabricius",
      "name": "stoshfabricius",
      "avatar_url": "https://avatars1.githubusercontent.com/u/2652676?v=4",
      "profile": "https://github.com/stoshfabricius",
      "contributions": [
        "code"
      ]
    },
    {
      "login": "jkling38",
      "name": "jkling38",
      "avatar_url": "https://avatars1.githubusercontent.com/u/11639896?v=4",
      "profile": "https://github.com/jkling38",
      "contributions": [
        "doc"
      ]
    },
    {
      "login": "otobrglez",
      "name": "otobrglez",
      "avatar_url": "https://avatars1.githubusercontent.com/u/225946?v=4",
      "profile": "https://github.com/otobrglez",
      "contributions": [
        "code"
      ]
    },
    {
      "login": "darahak",
      "name": "darahak",
      "avatar_url": "https://avatars3.githubusercontent.com/u/11488612?v=4",
      "profile": "https://github.com/darahak",
      "contributions": [
        "doc"
      ]
    },
    {
      "login": "dom96",
      "name": "dom96",
      "avatar_url": "https://avatars0.githubusercontent.com/u/246651?v=4",
      "profile": "https://github.com/dom96",
      "contributions": [
        "code"
      ]
    },
    {
      "login": "elrumordelaluz",
      "name": "elrumordelaluz",
      "avatar_url": "https://avatars3.githubusercontent.com/u/784056?v=4",
      "profile": "https://github.com/elrumordelaluz",
      "contributions": [
        "code"
      ]
    },
    {
      "login": "cjb",
      "name": "cjb",
      "avatar_url": "https://avatars2.githubusercontent.com/u/21217?v=4",
      "profile": "https://github.com/cjb",
      "contributions": [
        "code"
      ]
    },
    {
      "login": "Krzysztof-Cieslak",
      "name": "Krzysztof-Cieslak",
      "avatar_url": "https://avatars1.githubusercontent.com/u/5427083?v=4",
      "profile": "https://github.com/Krzysztof-Cieslak",
      "contributions": [
        "code"
      ]
    },
    {
      "login": "fernahh",
      "name": "fernahh",
      "avatar_url": "https://avatars0.githubusercontent.com/u/2369851?v=4",
      "profile": "https://github.com/fernahh",
      "contributions": [
        "doc"
      ]
    },
    {
      "login": "g3r4n",
      "name": "g3r4n",
      "avatar_url": "https://avatars1.githubusercontent.com/u/10941033?v=4",
      "profile": "https://github.com/g3r4n",
      "contributions": [
        "code"
      ]
    },
    {
      "login": "Drarok",
      "name": "Mat Gadd",
      "avatar_url": "https://avatars0.githubusercontent.com/u/55830?v=4",
      "profile": "http://drarok.com/",
      "contributions": [
        "bug",
        "code"
      ]
    },
    {
      "login": "varbrad",
      "name": "Brad Davies",
      "avatar_url": "https://avatars1.githubusercontent.com/u/11805775?v=4",
      "profile": "https://bradlab.co.uk",
      "contributions": [
        "bug",
        "code"
      ]
    },
    {
      "login": "rafaelcamaram",
      "name": "Rafael Câmara",
      "avatar_url": "https://avatars1.githubusercontent.com/u/9087886?v=4",
      "profile": "http://www.rafaelcamaram.com/",
      "contributions": [
        "code"
      ]
    },
    {
      "login": "bahmutov",
      "name": "Gleb Bahmutov",
      "avatar_url": "https://avatars1.githubusercontent.com/u/2212006?v=4",
      "profile": "https://glebbahmutov.com/",
      "contributions": [
        "test",
        "tool"
      ]
    },
    {
      "login": "warborn",
      "name": "Iván Munguía",
      "avatar_url": "https://avatars2.githubusercontent.com/u/10677789?v=4",
      "profile": "https://ivan-munguia.netlify.com",
      "contributions": [
        "code"
      ]
    },
    {
<<<<<<< HEAD
      "login": "martinfrancois",
      "name": "François Martin",
      "avatar_url": "https://avatars1.githubusercontent.com/u/14319020?v=4",
      "profile": "https://github.com/martinfrancois",
=======
      "login": "dmmulroy",
      "name": "Dillon Mulroy",
      "avatar_url": "https://avatars1.githubusercontent.com/u/2755722?v=4",
      "profile": "https://dillonmulroy.com",
      "contributions": [
        "code"
      ]
    },
    {
      "login": "NARKOZ",
      "name": "Nihad Abbasov",
      "avatar_url": "https://avatars2.githubusercontent.com/u/253398?v=4",
      "profile": "https://github.com/NARKOZ",
      "contributions": [
        "code"
      ]
    },
    {
      "login": "TorzuoliH",
      "name": "Hugo Torzuoli",
      "avatar_url": "https://avatars1.githubusercontent.com/u/7328625?v=4",
      "profile": "https://torzuolih.github.io",
      "contributions": [
        "doc"
      ]
    },
    {
      "login": "bruno02221",
      "name": "Bruno C. Couto",
      "avatar_url": "https://avatars1.githubusercontent.com/u/1906977?v=4",
      "profile": "https://github.com/bruno02221",
      "contributions": [
        "code"
      ]
    },
    {
      "login": "molnarmark",
      "name": "Mark Molnar",
      "avatar_url": "https://avatars2.githubusercontent.com/u/13263073?v=4",
      "profile": "https://github.com/molnarmark",
      "contributions": [
        "code"
      ]
    },
    {
      "login": "TETRA2000",
      "name": "Takahiko Inayama",
      "avatar_url": "https://avatars1.githubusercontent.com/u/1459450?v=4",
      "profile": "https://www.behance.net/tetra2000",
>>>>>>> 70928b76
      "contributions": [
        "code"
      ]
    }
  ]
}<|MERGE_RESOLUTION|>--- conflicted
+++ resolved
@@ -205,62 +205,64 @@
       ]
     },
     {
-<<<<<<< HEAD
+      "login": "dmmulroy",
+      "name": "Dillon Mulroy",
+      "avatar_url": "https://avatars1.githubusercontent.com/u/2755722?v=4",
+      "profile": "https://dillonmulroy.com",
+      "contributions": [
+        "code"
+      ]
+    },
+    {
+      "login": "NARKOZ",
+      "name": "Nihad Abbasov",
+      "avatar_url": "https://avatars2.githubusercontent.com/u/253398?v=4",
+      "profile": "https://github.com/NARKOZ",
+      "contributions": [
+        "code"
+      ]
+    },
+    {
+      "login": "TorzuoliH",
+      "name": "Hugo Torzuoli",
+      "avatar_url": "https://avatars1.githubusercontent.com/u/7328625?v=4",
+      "profile": "https://torzuolih.github.io",
+      "contributions": [
+        "doc"
+      ]
+    },
+    {
+      "login": "bruno02221",
+      "name": "Bruno C. Couto",
+      "avatar_url": "https://avatars1.githubusercontent.com/u/1906977?v=4",
+      "profile": "https://github.com/bruno02221",
+      "contributions": [
+        "code"
+      ]
+    },
+    {
+      "login": "molnarmark",
+      "name": "Mark Molnar",
+      "avatar_url": "https://avatars2.githubusercontent.com/u/13263073?v=4",
+      "profile": "https://github.com/molnarmark",
+      "contributions": [
+        "code"
+      ]
+    },
+    {
+      "login": "TETRA2000",
+      "name": "Takahiko Inayama",
+      "avatar_url": "https://avatars1.githubusercontent.com/u/1459450?v=4",
+      "profile": "https://www.behance.net/tetra2000",
+      "contributions": [
+        "code"
+      ]
+    },
+    {
       "login": "martinfrancois",
       "name": "François Martin",
       "avatar_url": "https://avatars1.githubusercontent.com/u/14319020?v=4",
       "profile": "https://github.com/martinfrancois",
-=======
-      "login": "dmmulroy",
-      "name": "Dillon Mulroy",
-      "avatar_url": "https://avatars1.githubusercontent.com/u/2755722?v=4",
-      "profile": "https://dillonmulroy.com",
-      "contributions": [
-        "code"
-      ]
-    },
-    {
-      "login": "NARKOZ",
-      "name": "Nihad Abbasov",
-      "avatar_url": "https://avatars2.githubusercontent.com/u/253398?v=4",
-      "profile": "https://github.com/NARKOZ",
-      "contributions": [
-        "code"
-      ]
-    },
-    {
-      "login": "TorzuoliH",
-      "name": "Hugo Torzuoli",
-      "avatar_url": "https://avatars1.githubusercontent.com/u/7328625?v=4",
-      "profile": "https://torzuolih.github.io",
-      "contributions": [
-        "doc"
-      ]
-    },
-    {
-      "login": "bruno02221",
-      "name": "Bruno C. Couto",
-      "avatar_url": "https://avatars1.githubusercontent.com/u/1906977?v=4",
-      "profile": "https://github.com/bruno02221",
-      "contributions": [
-        "code"
-      ]
-    },
-    {
-      "login": "molnarmark",
-      "name": "Mark Molnar",
-      "avatar_url": "https://avatars2.githubusercontent.com/u/13263073?v=4",
-      "profile": "https://github.com/molnarmark",
-      "contributions": [
-        "code"
-      ]
-    },
-    {
-      "login": "TETRA2000",
-      "name": "Takahiko Inayama",
-      "avatar_url": "https://avatars1.githubusercontent.com/u/1459450?v=4",
-      "profile": "https://www.behance.net/tetra2000",
->>>>>>> 70928b76
       "contributions": [
         "code"
       ]
